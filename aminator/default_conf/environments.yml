--- conflicted
+++ resolved
@@ -11,7 +11,6 @@
     volume: linux
     blockdevice: linux
     finalizer: tagging_ebs
-<<<<<<< HEAD
 euca_yum_linux:
     cloud: euca
     provisioner: yum
@@ -24,11 +23,9 @@
     volume: linux
     blockdevice: virtio
     finalizer: tagging_ebs_euca
-=======
 ec2_apt_chef_linux:
     cloud: ec2
     provisioner: apt_chef
     volume: linux
     blockdevice: linux
-    finalizer: tagging_ebs
->>>>>>> e6489278
+    finalizer: tagging_ebs