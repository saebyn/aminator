# -*- coding: utf-8 -*-

#
#
#  Copyright 2013 Netflix, Inc.
#
#     Licensed under the Apache License, Version 2.0 (the "License");
#     you may not use this file except in compliance with the License.
#     You may obtain a copy of the License at
#
#         http://www.apache.org/licenses/LICENSE-2.0
#
#     Unless required by applicable law or agreed to in writing, software
#     distributed under the License is distributed on an "AS IS" BASIS,
#     WITHOUT WARRANTIES OR CONDITIONS OF ANY KIND, either express or implied.
#     See the License for the specific language governing permissions and
#     limitations under the License.
#
#

import fcntl
import functools
import logging
import os
import re
import stat
import envoy
from time import sleep


log = logging.getLogger(__name__)
pid = os.getpid()
# TODO: make configurable?
BIND_DIRS = ('/dev', '/proc', '/sys')
DEVICE_PREFIXES = ('sd', 'xvd')


def mounted(dir=None):
    """
    :type dir: str
    :param dir: device or mount point to look for in /proc/mounts

    :rtype: bool
    :return: True if dir is found in /proc/mounts.
    """
    if dir is None:
        return False
    # strip trailing white space then add a single space
    # anchor to differentiate from, say, sdf1 and sdf11
    dir = dir.rstrip()
    dir += " "
    pattern = re.compile(dir)
    with open("/proc/mounts") as mounts:
        return any(pattern.search(mount) for mount in mounts)


def os_node_exists(dev=None):
    """
    :type dev: str
    :param dev: path to device node, eg. /dev/sdf1
    :rtype: bool
    :return: True if dev is a device node
    """
    if dev is None:
        return False
    try:
        mode = os.stat(dev).st_mode
    except OSError:
        return False
    return stat.S_ISBLK(mode)


<<<<<<< HEAD
=======
def native_device_prefix():
    for prefix in DEVICE_PREFIXES:
        if any(device.startswith(prefix) for device in os.listdir('/sys/block')):
            return prefix
    else:
        return None


def device_prefix(source_device):
    # strip off any incoming /dev/ foo
    source_device_name = os.path.basename(source_device)
    # if we have a subdevice/partition...
    if source_device_name[-1].isdigit():
        # then its prefix is the name minus the last TWO chars
        return source_device_name[:-2:]
    else:
        # otherwise, just strip the last one
        return source_device_name[:-1:]


def native_block_device(source_device):
    native_prefix = native_device_prefix()
    source_device_prefix = device_prefix(source_device)
    if source_device_prefix == native_prefix:
        # we're okay, using the right name already, just return the same name
        return source_device
    else:
        # sub out the bad prefix for the good
        return source_device.replace(source_device_prefix, native_prefix)


>>>>>>> 8b540599
def shlog(command):
    log.debug(command)
    ret = envoy.run(command)
    for x in (ret.std_err + ret.std_out).splitlines():
        log.debug(x)
    return(ret.status_code == 0)


def fsck(dev):
    return shlog("fsck -y {}".format(dev))


def mount(dev, mnt, opts=""):
    """shell command wrapper for mounting device to mount point
    :type dev: str
    :param dev: device node to mount
    :type mnt: str
    :param mnt: directory mount point
    :rtype: bool
    :return: True if mount succeeds.
    """
    return shlog("mount {} {} {}".format(opts, dev, mnt))


def unmount(dev):
    """shell command wrapper for unmounting device
    :type dev: str
    :param dev: device node to mount
    :rtype: bool
    :return: True if unmount succeeds.
    """
    return shlog("umount {}".format(dev))


def busy_mount(mnt):
    return shlog('lsof -X {}'.format(mnt))


def chroot_mount(dev, mnt):
    """mount dev on mnt with BIND_DIRS mounted to mnt/{bid_dirs}
    :type dev: str
    :param dev: device node to mount
    :rtype: bool
    :return: True if unmount succeeds.
    """
    if not mounted(mnt):
        if not mount(dev, mnt):
            return False
    for _dir in BIND_DIRS:
        bind_mnt = os.path.join(mnt, _dir.lstrip('/'))
        if not os.path.exists(bind_mnt):
            log.debug(bind_mnt + " does not exist.")
            return False
        if not mounted(bind_mnt):
            if not mount(_dir, bind_mnt, '--bind'):
                return False
    return True


def chroot_unmount(mnt):
    if busy_mount(mnt):
        return False
    for _dir in BIND_DIRS:
        bind_mnt = os.path.join(mnt, _dir.lstrip('/'))
        if not mounted(bind_mnt):
            continue
        if not unmount(bind_mnt):
            return False
    return unmount(mnt)


# Retry decorator with backoff
# http://wiki.python.org/moin/PythonDecoratorLibrary#Retry
def retry(ExceptionToCheck, tries=3, delay=0.5, backoff=1, logger=None):
    '''Retries a function or method until it returns True.

    delay sets the initial delay in seconds, and backoff sets the factor by which
    the delay should lengthen after each failure. backoff must be greater than 1,
    or else it isn't really a backoff. tries must be at least 0, and delay
    greater than 0.'''
    if logger is None:
        logger = log

    def deco_retry(f):
        def f_retry(*args, **kwargs):
            mtries, mdelay = tries, delay
            while mtries > 0:
                try:
                    return f(*args, **kwargs)
                except ExceptionToCheck, e:
                    logger.debug(e)
                    sleep(mdelay)
                    mtries -= 1
                    mdelay *= backoff
            return f(*args, **kwargs)
        return f_retry  # true decorator
    return deco_retry


# http://wiki.python.org/moin/PythonDecoratorLibrary#Alternate_memoize_as_nested_functions
def memoize(obj):
    cache = obj.cache = {}

    @functools.wraps(obj)
    def memoizer(*args, **kwargs):
        if args not in cache:
            cache[args] = obj(*args, **kwargs)
        return cache[args]
    return memoizer


def copy_image(src, dst):
    """dd like utility for copying image files.
       eg.
       copy_image('/dev/sdf1','/mnt/bundles/ami-name.img')
    """
    try:
        src_fd = os.open(src, os.O_RDONLY)
        dst_fd = os.open(dst, os.O_WRONLY | os.O_CREAT, 0644)
        blks = 0
        blksize = 64 * 1024
        log.debug("copying %s to %s" % (src, dst))
        while True:
            buf = os.read(src_fd, blksize)
            if len(buf) <= 0:
                log.debug("%d %d blocks written." % (blks, blksize))
                os.close(src_fd)
                os.close(dst_fd)
                break
            out = os.write(dst_fd, buf)
            if out < blksize:
                log.debug("wrote %d bytes." % (out))
            blks += 1
    except os.OSError as e:
        log.debug("%s: errno[%d]: %s." % (e.filename, e.errno, e.strerror))
        return False
    return True


class Flock(object):
    """simple blocking exclusive file locker
       eg:
       with Flock(lockfilepath):
           ...
    """
    def __init__(self, file=""):
        if not os.path.exists(os.path.dirname(file)):
            raise(Exception)
        self.fh = open(file, 'a')

    def __enter__(self):
        fcntl.flock(self.fh, fcntl.LOCK_EX)
        return self

    def __exit__(self, exc_type, exc_value, traceback):
        fcntl.flock(self.fh, fcntl.LOCK_UN)
        self.fh.close()


def locked(file=""):
    """
    :return: True if file is locked.
    """
    if not os.path.exists(os.path.dirname(file)):
        raise(Exception)
    fh = open(file, 'a')
    try:
        fcntl.flock(fh, fcntl.LOCK_EX | fcntl.LOCK_NB)
        ret = False
    except IOError as e:
        log.debug("%s is locked: %s" % (file, e))
        ret = True
    fh.close()
    return ret<|MERGE_RESOLUTION|>--- conflicted
+++ resolved
@@ -70,8 +70,6 @@
     return stat.S_ISBLK(mode)
 
 
-<<<<<<< HEAD
-=======
 def native_device_prefix():
     for prefix in DEVICE_PREFIXES:
         if any(device.startswith(prefix) for device in os.listdir('/sys/block')):
@@ -103,7 +101,6 @@
         return source_device.replace(source_device_prefix, native_prefix)
 
 
->>>>>>> 8b540599
 def shlog(command):
     log.debug(command)
     ret = envoy.run(command)
