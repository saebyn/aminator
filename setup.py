--- conflicted
+++ resolved
@@ -42,12 +42,9 @@
     'aminator.plugins.provisioner': [
         'yum = aminator.plugins.provisioner.yum:YumProvisionerPlugin',
         'apt = aminator.plugins.provisioner.apt:AptProvisionerPlugin',
-<<<<<<< HEAD
         'chef = aminator.plugins.provisioner.chef:ChefProvisionerPlugin',
-=======
         'apt_chef = aminator.plugins.provisioner.apt_chef:AptChefProvisionerPlugin',
         'apt_script = aminator.plugins.provisioner.apt_script:AptScriptProvisionerPlugin',
->>>>>>> 5c06865d
     ],
     'aminator.plugins.volume': [
         'linux = aminator.plugins.volume.linux:LinuxVolumePlugin',
